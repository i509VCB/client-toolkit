pub mod multi;
pub mod raw;
pub mod slot;

use std::{
    collections::{hash_map::Entry, HashMap},
    env, io,
    sync::{Arc, Mutex},
};

use nix::errno::Errno;
<<<<<<< HEAD
use wayland_backend::client::InvalidId;
use wayland_client::{
    protocol::{wl_pointer, wl_shm, wl_surface},
    Connection, Dispatch, Proxy, QueueHandle, WEnum,
};
use wayland_cursor::{Cursor, CursorTheme};
=======
use wayland_client::{
    globals::{BindError, GlobalList},
    protocol::wl_shm,
    Connection, Dispatch, QueueHandle, WEnum,
};
>>>>>>> fbf2d9da

use crate::{
    error::GlobalError,
    globals::{GlobalData, ProvidesBoundGlobal},
};

pub trait ShmHandler {
    fn shm_state(&mut self) -> &mut ShmState;
}

#[derive(Debug)]
pub struct ShmState {
    wl_shm: wl_shm::WlShm,
    formats: Vec<wl_shm::Format>,
    pointer_themes: Arc<Mutex<Themes>>,
}

impl From<wl_shm::WlShm> for ShmState {
    fn from(wl_shm: wl_shm::WlShm) -> Self {
<<<<<<< HEAD
        Self {
            wl_shm: GlobalProxy::Bound(wl_shm),
            formats: Vec::new(),
            pointer_themes: Arc::new(Mutex::new(Themes::new(ThemeSpec::System))),
        }
=======
        Self { wl_shm, formats: Vec::new() }
>>>>>>> fbf2d9da
    }
}

impl ShmState {
<<<<<<< HEAD
    pub fn new() -> ShmState {
        ShmState {
            wl_shm: GlobalProxy::NotReady,
            formats: vec![],
            pointer_themes: Arc::new(Mutex::new(Themes::new(ThemeSpec::System))),
        }
    }

    pub fn with_pointer_theme(theme: ThemeSpec) -> ShmState {
        ShmState {
            wl_shm: GlobalProxy::NotReady,
            formats: vec![],
            pointer_themes: Arc::new(Mutex::new(Themes::new(theme))),
        }
=======
    pub fn bind<State>(globals: &GlobalList, qh: &QueueHandle<State>) -> Result<ShmState, BindError>
    where
        State: Dispatch<wl_shm::WlShm, GlobalData, State> + ShmHandler + 'static,
    {
        let wl_shm = globals.bind(qh, 1..=1, GlobalData)?;
        // Compositors must advertise Argb8888 and Xrgb8888, so let's reserve space for those formats.
        Ok(ShmState { wl_shm, formats: Vec::with_capacity(2) })
>>>>>>> fbf2d9da
    }

    pub fn wl_shm(&self) -> &wl_shm::WlShm {
        &self.wl_shm
    }

    /// Returns the formats supported in memory pools.
    pub fn formats(&self) -> &[wl_shm::Format] {
        &self.formats[..]
    }

    /// Theme the Pointer
    pub fn theme_pointer(
        &self,
        surface: wl_surface::WlSurface,
        pointer: wl_pointer::WlPointer,
    ) -> Result<ThemedPointer, PointerThemeError> {
        let shm = self.wl_shm.get().map_err(PointerThemeError::GlobalError)?;

        Ok(ThemedPointer {
            shm: shm.clone(),
            themes: self.pointer_themes.clone(),
            surface,
            pointer,
            current: "left_ptr".into(),
            scale: 1,
            last_serial: 0,
        })
    }
}

impl ProvidesBoundGlobal<wl_shm::WlShm, 1> for ShmState {
    fn bound_global(&self) -> Result<wl_shm::WlShm, GlobalError> {
        Ok(self.wl_shm.clone())
    }
}

/// An error that may occur when creating a pool.
#[derive(Debug, thiserror::Error)]
pub enum CreatePoolError {
    /// The wl_shm global is not bound.
    #[error(transparent)]
    Global(#[from] GlobalError),

    /// Error while allocating the shared memory.
    #[error(transparent)]
    Create(#[from] io::Error),
}

impl From<Errno> for CreatePoolError {
    fn from(errno: Errno) -> Self {
        Into::<io::Error>::into(errno).into()
    }
}

/// Delegates the handling of [`wl_shm`] to some [`ShmState`].
///
/// This macro requires two things, the type that will delegate to [`ShmState`] and a closure specifying how
/// to obtain the state object.
///
/// ```
/// use smithay_client_toolkit::shm::{ShmHandler, ShmState};
/// use smithay_client_toolkit::delegate_shm;
///
/// struct ExampleApp {
///     /// The state object that will be our delegate.
///     shm: ShmState,
/// }
///
/// // Use the macro to delegate wl_shm to ShmState.
/// delegate_shm!(ExampleApp);
///
/// // You must implement the ShmHandler trait to provide a way to access the ShmState from your data type.
/// impl ShmHandler for ExampleApp {
///     fn shm_state(&mut self) -> &mut ShmState {
///         &mut self.shm
///     }
/// }
#[macro_export]
macro_rules! delegate_shm {
    ($(@<$( $lt:tt $( : $clt:tt $(+ $dlt:tt )* )? ),+>)? $ty: ty) => {
        $crate::reexports::client::delegate_dispatch!($(@< $( $lt $( : $clt $(+ $dlt )* )? ),+ >)? $ty:
            [
                $crate::reexports::client::protocol::wl_shm::WlShm: $crate::globals::GlobalData
            ] => $crate::shm::ShmState
        );
    };
}

impl<D> Dispatch<wl_shm::WlShm, GlobalData, D> for ShmState
where
    D: Dispatch<wl_shm::WlShm, GlobalData> + ShmHandler,
{
    fn event(
        state: &mut D,
        _proxy: &wl_shm::WlShm,
        event: wl_shm::Event,
        _: &GlobalData,
        _: &Connection,
        _: &QueueHandle<D>,
    ) {
        match event {
            wl_shm::Event::Format { format } => {
                match format {
                    WEnum::Value(format) => {
                        state.shm_state().formats.push(format);
                        log::debug!(target: "sctk", "supported wl_shm format {:?}", format);
                    }

                    // Ignore formats we don't know about.
                    WEnum::Unknown(raw) => {
                        log::debug!(target: "sctk", "Unknown supported wl_shm format {:x}", raw);
                    }
                };
            }

            _ => unreachable!(),
        }
    }
<<<<<<< HEAD
}

impl<D> RegistryHandler<D> for ShmState
where
    D: Dispatch<wl_shm::WlShm, GlobalData> + ShmHandler + ProvidesRegistryState + 'static,
{
    fn ready(state: &mut D, _conn: &Connection, qh: &QueueHandle<D>) {
        state.shm_state().wl_shm = state.registry().bind_one(qh, 1..=1, GlobalData).into();
    }
}

/// Pointer themeing
#[derive(Debug)]
pub struct ThemedPointer {
    shm: wl_shm::WlShm,
    themes: Arc<Mutex<Themes>>,
    surface: wl_surface::WlSurface,
    pointer: wl_pointer::WlPointer,
    current: String,
    scale: i32,
    last_serial: u32,
}

impl ThemedPointer {
    pub fn set_cursor(
        &mut self,
        conn: &Connection,
        name: &str,
        serial: Option<u32>,
    ) -> Result<(), PointerThemeError> {
        self.current = name.into();

        if let Some(serial) = serial {
            self.last_serial = serial;
        }

        self.update_cursor(conn)
    }

    pub fn pointer(&self) -> &wl_pointer::WlPointer {
        &self.pointer
    }
}

/// Specifies which cursor theme should be used by the theme manager.
#[derive(Debug)]
pub enum ThemeSpec<'a> {
    /// Use this specific theme with the given base size.
    Named {
        /// Name of the cursor theme.
        name: &'a str,

        /// Base size of the cursor names.
        ///
        /// Note this size assumes a scale factor of 1. Cursor image sizes may be multiplied by the base size
        /// for HiDPI outputs.
        size: u32,
    },

    /// Use the system provided theme
    ///
    /// In this case SCTK will read the `XCURSOR_THEME` and
    /// `XCURSOR_SIZE` environment variables to figure out the
    /// theme to use.
    System,
}

/// An error indicating that the cursor was not found.
#[derive(Debug, thiserror::Error)]
pub enum PointerThemeError {
    /// An invalid ObjectId was used.
    #[error("Invalid ObjectId")]
    InvalidId(InvalidId),

    /// A global error occurred.
    #[error("A Global Error occured")]
    GlobalError(GlobalError),

    /// The requested cursor was not found.
    #[error("Cursor not found")]
    CursorNotFound,
}

#[derive(Debug)]
struct Themes {
    name: String,
    size: u32,
    // Scale -> CursorTheme
    themes: HashMap<u32, CursorTheme>,
}

impl Themes {
    fn new(spec: ThemeSpec) -> Themes {
        let (name, size) = match spec {
            ThemeSpec::Named { name, size } => (name.into(), size),
            ThemeSpec::System => {
                let name = env::var("XCURSOR_THEME").ok().unwrap_or_else(|| "default".into());
                let size = env::var("XCURSOR_SIZE").ok().and_then(|s| s.parse().ok()).unwrap_or(24);
                (name, size)
            }
        };

        Themes { name, size, themes: HashMap::new() }
    }

    fn get_cursor(
        &mut self,
        conn: &Connection,
        name: &str,
        scale: u32,
        shm: &wl_shm::WlShm,
    ) -> Result<Option<&Cursor>, InvalidId> {
        // Check if the theme has been initialized at the specified scale.
        if let Entry::Vacant(e) = self.themes.entry(scale) {
            // Initialize the theme for the specified scale
            let theme = CursorTheme::load_from_name(
                conn,
                shm.clone(), // TODO: Does the cursor theme need to clone wl_shm?
                &self.name,
                self.size * scale,
            )?;

            e.insert(theme);
        }

        let theme = self.themes.get_mut(&scale).unwrap();

        Ok(theme.get_cursor(name))
    }
}

impl ThemedPointer {
    fn update_cursor(&self, conn: &Connection) -> Result<(), PointerThemeError> {
        let mut themes = self.themes.lock().unwrap();

        let cursor = themes
            .get_cursor(conn, &self.current, self.scale as u32, &self.shm)
            .map_err(PointerThemeError::InvalidId)?
            .ok_or(PointerThemeError::CursorNotFound)?;

        let image = &cursor[0];
        let (w, h) = image.dimensions();
        let (hx, hy) = image.hotspot();

        self.surface.set_buffer_scale(self.scale);
        self.surface.attach(Some(image), 0, 0);

        if self.surface.version() >= 4 {
            self.surface.damage_buffer(0, 0, w as i32, h as i32);
        } else {
            let scale = self.scale;

            // surface is old and does not support damage_buffer, so we damage
            // in surface coordinates and hope it is not rescaled
            self.surface.damage(0, 0, w as i32 / scale as i32, h as i32 / scale as i32);
        }

        // Commit the surface to place the cursor image in the compositor's memory.
        self.surface.commit();
        // Set the pointer surface to change the pointer.
        self.pointer.set_cursor(self.last_serial, Some(&self.surface), hx as i32, hy as i32);

        Ok(())
    }
=======
>>>>>>> fbf2d9da
}<|MERGE_RESOLUTION|>--- conflicted
+++ resolved
@@ -2,27 +2,14 @@
 pub mod raw;
 pub mod slot;
 
-use std::{
-    collections::{hash_map::Entry, HashMap},
-    env, io,
-    sync::{Arc, Mutex},
-};
+use std::io;
 
 use nix::errno::Errno;
-<<<<<<< HEAD
-use wayland_backend::client::InvalidId;
-use wayland_client::{
-    protocol::{wl_pointer, wl_shm, wl_surface},
-    Connection, Dispatch, Proxy, QueueHandle, WEnum,
-};
-use wayland_cursor::{Cursor, CursorTheme};
-=======
 use wayland_client::{
     globals::{BindError, GlobalList},
     protocol::wl_shm,
     Connection, Dispatch, QueueHandle, WEnum,
 };
->>>>>>> fbf2d9da
 
 use crate::{
     error::GlobalError,
@@ -37,40 +24,15 @@
 pub struct ShmState {
     wl_shm: wl_shm::WlShm,
     formats: Vec<wl_shm::Format>,
-    pointer_themes: Arc<Mutex<Themes>>,
 }
 
 impl From<wl_shm::WlShm> for ShmState {
     fn from(wl_shm: wl_shm::WlShm) -> Self {
-<<<<<<< HEAD
-        Self {
-            wl_shm: GlobalProxy::Bound(wl_shm),
-            formats: Vec::new(),
-            pointer_themes: Arc::new(Mutex::new(Themes::new(ThemeSpec::System))),
-        }
-=======
         Self { wl_shm, formats: Vec::new() }
->>>>>>> fbf2d9da
     }
 }
 
 impl ShmState {
-<<<<<<< HEAD
-    pub fn new() -> ShmState {
-        ShmState {
-            wl_shm: GlobalProxy::NotReady,
-            formats: vec![],
-            pointer_themes: Arc::new(Mutex::new(Themes::new(ThemeSpec::System))),
-        }
-    }
-
-    pub fn with_pointer_theme(theme: ThemeSpec) -> ShmState {
-        ShmState {
-            wl_shm: GlobalProxy::NotReady,
-            formats: vec![],
-            pointer_themes: Arc::new(Mutex::new(Themes::new(theme))),
-        }
-=======
     pub fn bind<State>(globals: &GlobalList, qh: &QueueHandle<State>) -> Result<ShmState, BindError>
     where
         State: Dispatch<wl_shm::WlShm, GlobalData, State> + ShmHandler + 'static,
@@ -78,7 +40,6 @@
         let wl_shm = globals.bind(qh, 1..=1, GlobalData)?;
         // Compositors must advertise Argb8888 and Xrgb8888, so let's reserve space for those formats.
         Ok(ShmState { wl_shm, formats: Vec::with_capacity(2) })
->>>>>>> fbf2d9da
     }
 
     pub fn wl_shm(&self) -> &wl_shm::WlShm {
@@ -88,25 +49,6 @@
     /// Returns the formats supported in memory pools.
     pub fn formats(&self) -> &[wl_shm::Format] {
         &self.formats[..]
-    }
-
-    /// Theme the Pointer
-    pub fn theme_pointer(
-        &self,
-        surface: wl_surface::WlSurface,
-        pointer: wl_pointer::WlPointer,
-    ) -> Result<ThemedPointer, PointerThemeError> {
-        let shm = self.wl_shm.get().map_err(PointerThemeError::GlobalError)?;
-
-        Ok(ThemedPointer {
-            shm: shm.clone(),
-            themes: self.pointer_themes.clone(),
-            surface,
-            pointer,
-            current: "left_ptr".into(),
-            scale: 1,
-            last_serial: 0,
-        })
     }
 }
 
@@ -198,171 +140,4 @@
             _ => unreachable!(),
         }
     }
-<<<<<<< HEAD
-}
-
-impl<D> RegistryHandler<D> for ShmState
-where
-    D: Dispatch<wl_shm::WlShm, GlobalData> + ShmHandler + ProvidesRegistryState + 'static,
-{
-    fn ready(state: &mut D, _conn: &Connection, qh: &QueueHandle<D>) {
-        state.shm_state().wl_shm = state.registry().bind_one(qh, 1..=1, GlobalData).into();
-    }
-}
-
-/// Pointer themeing
-#[derive(Debug)]
-pub struct ThemedPointer {
-    shm: wl_shm::WlShm,
-    themes: Arc<Mutex<Themes>>,
-    surface: wl_surface::WlSurface,
-    pointer: wl_pointer::WlPointer,
-    current: String,
-    scale: i32,
-    last_serial: u32,
-}
-
-impl ThemedPointer {
-    pub fn set_cursor(
-        &mut self,
-        conn: &Connection,
-        name: &str,
-        serial: Option<u32>,
-    ) -> Result<(), PointerThemeError> {
-        self.current = name.into();
-
-        if let Some(serial) = serial {
-            self.last_serial = serial;
-        }
-
-        self.update_cursor(conn)
-    }
-
-    pub fn pointer(&self) -> &wl_pointer::WlPointer {
-        &self.pointer
-    }
-}
-
-/// Specifies which cursor theme should be used by the theme manager.
-#[derive(Debug)]
-pub enum ThemeSpec<'a> {
-    /// Use this specific theme with the given base size.
-    Named {
-        /// Name of the cursor theme.
-        name: &'a str,
-
-        /// Base size of the cursor names.
-        ///
-        /// Note this size assumes a scale factor of 1. Cursor image sizes may be multiplied by the base size
-        /// for HiDPI outputs.
-        size: u32,
-    },
-
-    /// Use the system provided theme
-    ///
-    /// In this case SCTK will read the `XCURSOR_THEME` and
-    /// `XCURSOR_SIZE` environment variables to figure out the
-    /// theme to use.
-    System,
-}
-
-/// An error indicating that the cursor was not found.
-#[derive(Debug, thiserror::Error)]
-pub enum PointerThemeError {
-    /// An invalid ObjectId was used.
-    #[error("Invalid ObjectId")]
-    InvalidId(InvalidId),
-
-    /// A global error occurred.
-    #[error("A Global Error occured")]
-    GlobalError(GlobalError),
-
-    /// The requested cursor was not found.
-    #[error("Cursor not found")]
-    CursorNotFound,
-}
-
-#[derive(Debug)]
-struct Themes {
-    name: String,
-    size: u32,
-    // Scale -> CursorTheme
-    themes: HashMap<u32, CursorTheme>,
-}
-
-impl Themes {
-    fn new(spec: ThemeSpec) -> Themes {
-        let (name, size) = match spec {
-            ThemeSpec::Named { name, size } => (name.into(), size),
-            ThemeSpec::System => {
-                let name = env::var("XCURSOR_THEME").ok().unwrap_or_else(|| "default".into());
-                let size = env::var("XCURSOR_SIZE").ok().and_then(|s| s.parse().ok()).unwrap_or(24);
-                (name, size)
-            }
-        };
-
-        Themes { name, size, themes: HashMap::new() }
-    }
-
-    fn get_cursor(
-        &mut self,
-        conn: &Connection,
-        name: &str,
-        scale: u32,
-        shm: &wl_shm::WlShm,
-    ) -> Result<Option<&Cursor>, InvalidId> {
-        // Check if the theme has been initialized at the specified scale.
-        if let Entry::Vacant(e) = self.themes.entry(scale) {
-            // Initialize the theme for the specified scale
-            let theme = CursorTheme::load_from_name(
-                conn,
-                shm.clone(), // TODO: Does the cursor theme need to clone wl_shm?
-                &self.name,
-                self.size * scale,
-            )?;
-
-            e.insert(theme);
-        }
-
-        let theme = self.themes.get_mut(&scale).unwrap();
-
-        Ok(theme.get_cursor(name))
-    }
-}
-
-impl ThemedPointer {
-    fn update_cursor(&self, conn: &Connection) -> Result<(), PointerThemeError> {
-        let mut themes = self.themes.lock().unwrap();
-
-        let cursor = themes
-            .get_cursor(conn, &self.current, self.scale as u32, &self.shm)
-            .map_err(PointerThemeError::InvalidId)?
-            .ok_or(PointerThemeError::CursorNotFound)?;
-
-        let image = &cursor[0];
-        let (w, h) = image.dimensions();
-        let (hx, hy) = image.hotspot();
-
-        self.surface.set_buffer_scale(self.scale);
-        self.surface.attach(Some(image), 0, 0);
-
-        if self.surface.version() >= 4 {
-            self.surface.damage_buffer(0, 0, w as i32, h as i32);
-        } else {
-            let scale = self.scale;
-
-            // surface is old and does not support damage_buffer, so we damage
-            // in surface coordinates and hope it is not rescaled
-            self.surface.damage(0, 0, w as i32 / scale as i32, h as i32 / scale as i32);
-        }
-
-        // Commit the surface to place the cursor image in the compositor's memory.
-        self.surface.commit();
-        // Set the pointer surface to change the pointer.
-        self.pointer.set_cursor(self.last_serial, Some(&self.surface), hx as i32, hy as i32);
-
-        Ok(())
-    }
-=======
->>>>>>> fbf2d9da
 }